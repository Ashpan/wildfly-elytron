--- conflicted
+++ resolved
@@ -302,8 +302,6 @@
                 .build();
 
         testExchange(server, "elytron", "password密码");
-<<<<<<< HEAD
-=======
     }
 
     /**
@@ -362,72 +360,10 @@
                 .build();
 
         testExchange(server, "George", "password密码");
->>>>>>> ec5c962b
     }
 
     /**
      * Test a successful exchange using the PLAIN mechanism and different character set
-<<<<<<< HEAD
-     * in the JDBC Security realm and BASE64 encoding using a BCRYPT Password
-     */
-    @Test
-    public void testSuccessfulExchange_JdbcRealm_BcryptCharset() throws Exception {
-        createEncryptTableWithSaltAndIteration("George", "passwordHyväää",
-                10, Charset.forName("ISO-8859-1"), "user_bcrypt_encoded_password", BCryptPassword.ALGORITHM_BCRYPT);
-
-        SaslServer server = new SaslServerBuilder(PlainSaslServerFactory.class, PLAIN)
-                .setMapperAlgorithm(BCryptPassword.ALGORITHM_BCRYPT)
-                .setPrincipalQuery("SELECT password, salt, iterationCount FROM user_bcrypt_encoded_password where name = ?")
-                .setDataSource(dataSourceRule.getDataSource())
-                .setHashCharset(Charset.forName("ISO-8859-1"))
-                .build();
-
-        testExchange(server, "George", "passwordHyväää");
-
-    }
-
-    /**
-     * Test a successful exchange using the PLAIN mechanism and different character set
-     * in the JDBC Security realm and BASE64 encoding using a SCRAM Password
-     */
-    @Test
-    public void testSuccessfulExchange_JdbcRealm_ScramCharset() throws Exception {
-        createEncryptTableWithSaltAndIteration("George", "passwordHyväää",
-                4096, Charset.forName("ISO-8859-1"), "user_scram_digest_password", ScramDigestPassword.ALGORITHM_SCRAM_SHA_256);
-
-        SaslServer server = new SaslServerBuilder(PlainSaslServerFactory.class, PLAIN)
-                .setMapperAlgorithm(ScramDigestPassword.ALGORITHM_SCRAM_SHA_256)
-                .setPrincipalQuery("SELECT password, salt, iterationCount FROM user_scram_digest_password where name = ?")
-                .setDataSource(dataSourceRule.getDataSource())
-                .setHashCharset(Charset.forName("ISO-8859-1"))
-                .build();
-
-        testExchange(server, "George", "passwordHyväää");
-    }
-
-    /**
-     * Test a successful exchange using the PLAIN mechanism and different character set
-     * in the JDBC Security realm and BASE64 encoding using a Simple DIGEST Password
-     */
-    @Test
-    public void testSuccessfulExchange_JdbcRealm_SimpleDigestCharset() throws Exception {
-        createSimpleDigestPasswordTable(SimpleDigestPassword.ALGORITHM_SIMPLE_DIGEST_SHA_512,
-                "George", "password密码", Charset.forName("gb2312"));
-
-        SaslServer server = new SaslServerBuilder(PlainSaslServerFactory.class, PLAIN)
-                .setMapperAlgorithm(SimpleDigestPassword.ALGORITHM_SIMPLE_DIGEST_SHA_512)
-                .setPrincipalQuery("SELECT digest FROM user_simple_digest_password where name = ?")
-                .setDataSource(dataSourceRule.getDataSource())
-                .setHashCharset(Charset.forName("gb2312"))
-                .build();
-
-        testExchange(server, "George", "password密码");
-    }
-
-    /**
-     * Test a successful exchange using the PLAIN mechanism and different character set
-=======
->>>>>>> ec5c962b
      * in the JDBC Security realm and BASE64 encoding using a Simple Salted DIGEST Password
      */
     @Test
@@ -735,10 +671,6 @@
     }
 
     static class DataSourceRule implements TestRule {
-<<<<<<< HEAD
-        private final Provider provider = WildFlyElytronPasswordProvider.getInstance();
-=======
->>>>>>> ec5c962b
         private JDBCDataSource dataSource;
 
         @Override
@@ -747,28 +679,13 @@
 
                 @Override
                 public void evaluate() throws Throwable {
-<<<<<<< HEAD
-                    Security.addProvider(provider);
-
-                    dataSource = new JDBCDataSource();
-
-                    dataSource.setDatabase("mem:elytron-jdbc-realm-test");
-                    dataSource.setUser("sa");
-
-=======
                     dataSource = new JDBCDataSource();
                     dataSource.setDatabase("mem:elytron-jdbc-realm-test");
                     dataSource.setUser("sa");
->>>>>>> ec5c962b
                     try {
                         current.evaluate();
                     } catch (Exception e) {
                         throw e;
-<<<<<<< HEAD
-                    } finally {
-                        Security.removeProvider(provider.getName());
-=======
->>>>>>> ec5c962b
                     }
                 }
             };
