--- conflicted
+++ resolved
@@ -75,7 +75,6 @@
         }
     }
 
-<<<<<<< HEAD
     @BeforeClass
     public static void beforeClass() {
         System.setProperty("oidc.provider.url", KEYCLOAK_CONTAINER.getAuthServerUrl() + "/realms/" + TEST_REALM);
@@ -86,8 +85,6 @@
         System.clearProperty("oidc.provider.url");
     }
 
-=======
->>>>>>> 28aa99a2
     @Test
     public void testWrongPassword() throws Exception {
         Map<String, Object> props = new HashMap<>();
@@ -143,7 +140,6 @@
     }
 
     @Test
-<<<<<<< HEAD
     public void testSucessfulAuthenticationWithEnvironmentVariableExpression() throws Exception {
         String oidcProviderUrl = "/realms/" + TEST_REALM;
         String providerUrlEnv = System.getenv("OIDC_PROVIDER_URL_ENV");
@@ -160,8 +156,6 @@
     }
 
     @Test
-=======
->>>>>>> 28aa99a2
     public void testTokenSignatureAlgorithm() throws Exception {
         // keycloak uses RS256
         performAuthentication(getOidcConfigurationInputStreamWithTokenSignatureAlgorithm(), KeycloakConfiguration.ALICE, KeycloakConfiguration.ALICE_PASSWORD,
@@ -232,9 +226,32 @@
         return new ByteArrayInputStream(oidcConfig.getBytes(StandardCharsets.UTF_8));
     }
 
-<<<<<<< HEAD
     private InputStream getOidcConfigurationInputStreamWithEnvironmentVariableExpression() {
-=======
+        String oidcConfig = "{\n" +
+                "    \"resource\" : \"" + CLIENT_ID + "\",\n" +
+                "    \"public-client\" : \"false\",\n" +
+                "    \"provider-url\" : \"" + KEYCLOAK_CONTAINER.getAuthServerUrl() + "${oidc.provider-url-env}\",\n" +
+                "    \"ssl-required\" : \"EXTERNAL\",\n" +
+                "    \"credentials\" : {\n" +
+                "        \"secret\" : \"" + CLIENT_SECRET + "\"\n" +
+                "    }\n" +
+                "}";
+        return new ByteArrayInputStream(oidcConfig.getBytes(StandardCharsets.UTF_8));
+    }
+
+    private InputStream getOidcConfigurationInputStreamWithSystemPropertyExpression() {
+        String oidcConfig = "{\n" +
+                "    \"resource\" : \"" + CLIENT_ID + "\",\n" +
+                "    \"public-client\" : \"false\",\n" +
+                "    \"provider-url\" : \"${oidc.provider.url}\",\n" +
+                "    \"ssl-required\" : \"EXTERNAL\",\n" +
+                "    \"credentials\" : {\n" +
+                "        \"secret\" : \"" + CLIENT_SECRET + "\"\n" +
+                "    }\n" +
+                "}";
+        return new ByteArrayInputStream(oidcConfig.getBytes(StandardCharsets.UTF_8));
+    }
+
     private InputStream getOidcConfigurationInputStreamWithProviderUrlTrailingSlash() {
         String oidcConfig = "{\n" +
                 "    \"resource\" : \"" + CLIENT_ID + "\",\n" +
@@ -249,47 +266,6 @@
     }
 
     private InputStream getOidcConfigurationMissingRequiredOption() {
->>>>>>> 28aa99a2
-        String oidcConfig = "{\n" +
-                "    \"resource\" : \"" + CLIENT_ID + "\",\n" +
-                "    \"public-client\" : \"false\",\n" +
-                "    \"provider-url\" : \"" + KEYCLOAK_CONTAINER.getAuthServerUrl() + "${oidc.provider-url-env}\",\n" +
-                "    \"ssl-required\" : \"EXTERNAL\",\n" +
-                "    \"credentials\" : {\n" +
-                "        \"secret\" : \"" + CLIENT_SECRET + "\"\n" +
-                "    }\n" +
-                "}";
-        return new ByteArrayInputStream(oidcConfig.getBytes(StandardCharsets.UTF_8));
-    }
-
-    private InputStream getOidcConfigurationInputStreamWithSystemPropertyExpression() {
-        String oidcConfig = "{\n" +
-                "    \"resource\" : \"" + CLIENT_ID + "\",\n" +
-                "    \"public-client\" : \"false\",\n" +
-                "    \"provider-url\" : \"${oidc.provider.url}\",\n" +
-                "    \"ssl-required\" : \"EXTERNAL\",\n" +
-                "    \"credentials\" : {\n" +
-                "        \"secret\" : \"" + CLIENT_SECRET + "\"\n" +
-                "    }\n" +
-                "}";
-        return new ByteArrayInputStream(oidcConfig.getBytes(StandardCharsets.UTF_8));
-    }
-<<<<<<< HEAD
-
-    private InputStream getOidcConfigurationInputStreamWithProviderUrlTrailingSlash() {
-        String oidcConfig = "{\n" +
-                "    \"resource\" : \"" + CLIENT_ID + "\",\n" +
-                "    \"public-client\" : \"false\",\n" +
-                "    \"provider-url\" : \"" + KEYCLOAK_CONTAINER.getAuthServerUrl() + "/realms/" + TEST_REALM + "/" + "\",\n" +
-                "    \"ssl-required\" : \"EXTERNAL\",\n" +
-                "    \"credentials\" : {\n" +
-                "        \"secret\" : \"" + CLIENT_SECRET + "\"\n" +
-                "    }\n" +
-                "}";
-        return new ByteArrayInputStream(oidcConfig.getBytes(StandardCharsets.UTF_8));
-    }
-
-    private InputStream getOidcConfigurationMissingRequiredOption() {
         String oidcConfig = "{\n" +
                 "    \"public-client\" : \"false\",\n" +
                 "    \"provider-url\" : \"" + KEYCLOAK_CONTAINER.getAuthServerUrl() + "/realms/" + TEST_REALM + "\",\n" +
@@ -314,6 +290,4 @@
                 "}";
         return new ByteArrayInputStream(oidcConfig.getBytes(StandardCharsets.UTF_8));
     }
-=======
->>>>>>> 28aa99a2
 }